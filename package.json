{
  "name": "@story-protocol/protocol-periphery",
<<<<<<< HEAD
  "version": "v1.0.0",
=======
  "version": "v1.1.0",
>>>>>>> bae5bee9
  "description": "Story Protocol periphery smart contracts",
  "main": "",
  "directories": {
    "lib": "lib",
    "test": "test"
  },
  "scripts": {
    "lint": "npm run lint:js && npm run lint:sol",
    "lint:fix": "npm run lint:js:fix && npm run lint:sol:fix",
    "lint:js": "prettier --log-level warn --ignore-path .gitignore '**/*.{js,ts}' --check && eslint --ignore-path .gitignore .",
    "lint:js:fix": "prettier --log-level warn --ignore-path .gitignore '**/*.{js,ts}' --write && eslint --ignore-path .gitignore . --fix",
    "lint:sol": "prettier --log-level warn --ignore-path .gitignore '{contracts,test}/**/*.sol' --check && solhint '{contracts,test}/**/*.sol'",
    "lint:sol:fix": "prettier --log-level warn --ignore-path .gitignore '{contracts,test}/**/*.sol' --write",
    "solhint": "solhint '{contracts,test}/**/*.sol'",
    "test": "npx hardhat test",
    "prepare": "husky install"
  },
  "author": "StoryProtocol",
  "license": "BUSL-1.1",
  "devDependencies": {
    "chai": "^5.0.3",
    "dotenv": "^16.4.1",
    "eslint": "^8.56.0",
    "eslint-plugin-prettier": "^5.1.3",
    "ethers": "^6.10.0",
    "husky": "^9.0.11",
    "mocha": "^10.2.0",
    "prettier": "^3.0.0",
    "prettier-plugin-solidity": "^1.1.3",
    "solhint": "^4.1.1",
    "solhint-plugin-prettier": "^0.1.0",
    "solidity-coverage": "^0.8.6",
    "ts-node": "^10.9.2",
    "typechain": "^8.3.2"
  },
  "dependencies": {
    "@openzeppelin/contracts": "5.0.1",
    "@openzeppelin/contracts-upgradeable": "5.0.1",
    "@story-protocol/create3-deployer": "github:storyprotocol/create3-deployer#main",
<<<<<<< HEAD
    "@story-protocol/protocol-core": "github:storyprotocol/protocol-core-v1#v1.0.0",
=======
    "@story-protocol/protocol-core": "github:storyprotocol/protocol-core-v1#main",
>>>>>>> bae5bee9
    "erc6551": "^0.3.1",
    "solady": "^0.0.192"
  }
}<|MERGE_RESOLUTION|>--- conflicted
+++ resolved
@@ -1,10 +1,6 @@
 {
   "name": "@story-protocol/protocol-periphery",
-<<<<<<< HEAD
-  "version": "v1.0.0",
-=======
   "version": "v1.1.0",
->>>>>>> bae5bee9
   "description": "Story Protocol periphery smart contracts",
   "main": "",
   "directories": {
@@ -44,11 +40,7 @@
     "@openzeppelin/contracts": "5.0.1",
     "@openzeppelin/contracts-upgradeable": "5.0.1",
     "@story-protocol/create3-deployer": "github:storyprotocol/create3-deployer#main",
-<<<<<<< HEAD
-    "@story-protocol/protocol-core": "github:storyprotocol/protocol-core-v1#v1.0.0",
-=======
     "@story-protocol/protocol-core": "github:storyprotocol/protocol-core-v1#main",
->>>>>>> bae5bee9
     "erc6551": "^0.3.1",
     "solady": "^0.0.192"
   }
