--- conflicted
+++ resolved
@@ -13,13 +13,9 @@
 import { SPGNFTLib } from "./lib/SPGNFTLib.sol";
 
 contract SPGNFT is ISPGNFT, ERC721URIStorageUpgradeable, AccessControlUpgradeable {
-<<<<<<< HEAD
+    using SafeERC20 for IERC20;
+
     /// @dev Storage structure for the SPGNFTStorage.
-=======
-    using SafeERC20 for IERC20;
-
-    /// @dev Storage structure for the SPGNFTSotrage.
->>>>>>> 8bd320ee
     /// @param _maxSupply The maximum supply of the collection.
     /// @param _totalSupply The total minted supply of the collection.
     /// @param _mintFee The fee to mint an NFT from the collection.
