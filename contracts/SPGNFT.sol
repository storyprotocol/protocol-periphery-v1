--- conflicted
+++ resolved
@@ -174,19 +174,14 @@
     /// @param to The address of the recipient of the minted NFT.
     /// @param nftMetadataURI OPTIONAL. The URI of the desired metadata for the newly minted NFT.
     /// @return tokenId The ID of the minted NFT.
-<<<<<<< HEAD
-    function mint(address to) public returns (uint256 tokenId) {
-        if (!_getSPGNFTStorage().publicMinting && !hasRole(SPGNFTLib.MINTER_ROLE, msg.sender)) {
-            revert Errors.SPGNFT__MintingDenied();
-        }
-        tokenId = _mintToken({ to: to, payer: msg.sender });
-=======
     function mint(
         address to,
         string calldata nftMetadataURI
-    ) public virtual onlyRole(SPGNFTLib.MINTER_ROLE) returns (uint256 tokenId) {
+    ) public virtual returns (uint256 tokenId) {
+        if (!_getSPGNFTStorage().publicMinting && !hasRole(SPGNFTLib.MINTER_ROLE, msg.sender)) {
+            revert Errors.SPGNFT__MintingDenied();
+        }
         tokenId = _mintToken({ to: to, payer: msg.sender, nftMetadataURI: nftMetadataURI });
->>>>>>> bae5bee9
     }
 
     /// @notice Mints an NFT from the collection. Only callable by the Periphery contracts.
