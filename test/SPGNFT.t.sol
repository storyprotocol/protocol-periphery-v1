// SPDX-License-Identifier: BUSL-1.1
pragma solidity ^0.8.23;

import { BeaconProxy } from "@openzeppelin/contracts/proxy/beacon/BeaconProxy.sol";
import { UpgradeableBeacon } from "@openzeppelin/contracts/proxy/beacon/UpgradeableBeacon.sol";
import { IAccessControl } from "@openzeppelin/contracts/access/IAccessControl.sol";
import { IERC20Errors } from "@openzeppelin/contracts/token/ERC20/ERC20.sol";

import { SPGNFT } from "../contracts/SPGNFT.sol";
import { ISPGNFT } from "../contracts/interfaces/ISPGNFT.sol";
import { SPGNFTLib } from "../contracts/lib/SPGNFTLib.sol";
import { Errors } from "../contracts/lib/Errors.sol";

import { BaseTest } from "./utils/BaseTest.t.sol";

contract SPGNFTTest is BaseTest {
<<<<<<< HEAD
    ISPGNFT internal nftContract;
    address internal feeRecipient;
=======
    string internal nftMetadataEmpty;
    string internal nftMetadataDefault;
>>>>>>> bae5bee9

    function setUp() public override {
        super.setUp();

        feeRecipient = address(0xbeef);

        nftContract = ISPGNFT(
            spg.createCollection({
                name: "Test Collection",
                symbol: "TEST",
                maxSupply: 100,
                mintFee: 100 * 10 ** mockToken.decimals(),
                mintFeeToken: address(mockToken),
                mintFeeRecipient: alice,
                owner: alice,
                mintOpen: true,
                isPublicMinting: false
            })
        );

        nftMetadataEmpty = "";
        nftMetadataDefault = "test-metadata";
    }

    function test_SPGNFT_initialize() public {
        address spgNftImpl = address(new SPGNFT(address(spg), address(groupingWorkflows)));
        address NFT_CONTRACT_BEACON = address(new UpgradeableBeacon(spgNftImpl, deployer));
        ISPGNFT anotherNftContract = ISPGNFT(address(new BeaconProxy(NFT_CONTRACT_BEACON, "")));

        anotherNftContract.initialize({
            name: "Test Collection",
            symbol: "TEST",
            maxSupply: 100,
            mintFee: 100 * 10 ** mockToken.decimals(),
            mintFeeToken: address(mockToken),
            mintFeeRecipient: feeRecipient,
            owner: alice,
            mintOpen: true,
            isPublicMinting: false
        });

        assertEq(nftContract.name(), anotherNftContract.name());
        assertEq(nftContract.symbol(), anotherNftContract.symbol());
        assertEq(nftContract.totalSupply(), anotherNftContract.totalSupply());
        assertTrue(anotherNftContract.hasRole(SPGNFTLib.MINTER_ROLE, alice));
        assertEq(anotherNftContract.mintFee(), 100 * 10 ** mockToken.decimals());
        assertEq(anotherNftContract.mintFeeToken(), address(mockToken));
        assertEq(anotherNftContract.mintFeeRecipient(), feeRecipient);
        assertTrue(anotherNftContract.mintOpen());
        assertFalse(anotherNftContract.publicMinting());
    }

    function test_SPGNFT_initialize_revert_zeroParams() public {
        address spgNftImpl = address(new SPGNFT(address(spg), address(groupingWorkflows)));
        address NFT_CONTRACT_BEACON = address(new UpgradeableBeacon(spgNftImpl, deployer));
        nftContract = ISPGNFT(address(new BeaconProxy(NFT_CONTRACT_BEACON, "")));

        vm.expectRevert(Errors.SPGNFT__ZeroAddressParam.selector);
        nftContract.initialize({
            name: "Test Collection",
            symbol: "TEST",
            maxSupply: 100,
            mintFee: 1,
            mintFeeToken: address(0),
            mintFeeRecipient: feeRecipient,
            owner: alice,
            mintOpen: true,
            isPublicMinting: false
        });

        vm.expectRevert(Errors.SPGNFT__ZeroMaxSupply.selector);
        nftContract.initialize({
            name: "Test Collection",
            symbol: "TEST",
            maxSupply: 0,
            mintFee: 0,
            mintFeeToken: address(mockToken),
            mintFeeRecipient: feeRecipient,
            owner: alice,
            mintOpen: true,
            isPublicMinting: false
        });
    }

    function test_SPGNFT_mint() public {
        vm.startPrank(alice);

        mockToken.mint(address(alice), 1000 * 10 ** mockToken.decimals());
        mockToken.approve(address(nftContract), 1000 * 10 ** mockToken.decimals());

        uint256 mintFee = nftContract.mintFee();
        uint256 balanceBeforeAlice = mockToken.balanceOf(alice);
        uint256 balanceBeforeContract = mockToken.balanceOf(address(nftContract));
        uint256 tokenId = nftContract.mint(bob, nftMetadataEmpty);

        assertEq(nftContract.totalSupply(), 1);
        assertEq(nftContract.balanceOf(bob), 1);
        assertEq(nftContract.ownerOf(tokenId), bob);
        assertEq(mockToken.balanceOf(alice), balanceBeforeAlice - mintFee);
        assertEq(mockToken.balanceOf(address(nftContract)), balanceBeforeContract + mintFee);
        assertSPGNFTMetadata(tokenId, nftMetadataEmpty);
        balanceBeforeAlice = mockToken.balanceOf(alice);
        balanceBeforeContract = mockToken.balanceOf(address(nftContract));

        tokenId = nftContract.mint(bob, nftMetadataDefault);
        assertEq(nftContract.totalSupply(), 2);
        assertEq(nftContract.balanceOf(bob), 2);
        assertEq(nftContract.ownerOf(tokenId), bob);
        assertEq(mockToken.balanceOf(alice), balanceBeforeAlice - mintFee);
        assertEq(mockToken.balanceOf(address(nftContract)), balanceBeforeContract + mintFee);
        assertSPGNFTMetadata(tokenId, nftMetadataDefault);
        balanceBeforeAlice = mockToken.balanceOf(alice);
        balanceBeforeContract = mockToken.balanceOf(address(nftContract));

        // change mint cost
        nftContract.setMintFee(200 * 10 ** mockToken.decimals());
        mintFee = nftContract.mintFee();

        tokenId = nftContract.mint(cal, nftMetadataDefault);
        assertEq(mockToken.balanceOf(address(nftContract)), 400 * 10 ** mockToken.decimals());
        assertEq(nftContract.totalSupply(), 3);
        assertEq(nftContract.balanceOf(cal), 1);
        assertEq(nftContract.ownerOf(tokenId), cal);
        assertEq(mockToken.balanceOf(alice), balanceBeforeAlice - mintFee);
        assertEq(mockToken.balanceOf(address(nftContract)), balanceBeforeContract + mintFee);
        assertSPGNFTMetadata(tokenId, nftMetadataDefault);

        vm.stopPrank();
    }

    function test_SPGNFT_revert_mint_erc20InsufficientAllowance() public {
        uint256 mintFee = nftContract.mintFee();
        mockToken.mint(address(alice), mintFee);

        vm.expectRevert(
            abi.encodeWithSelector(IERC20Errors.ERC20InsufficientAllowance.selector, address(nftContract), 0, mintFee)
        );
        vm.prank(alice);
        nftContract.mint(bob, nftMetadataDefault);
    }

    function test_SPGNFT_revert_mint_erc20InsufficientBalance() public {
        vm.startPrank(alice);
        mockToken.approve(address(nftContract), 1000 * 10 ** mockToken.decimals());

        vm.expectRevert(
            abi.encodeWithSelector(
                IERC20Errors.ERC20InsufficientBalance.selector,
                address(alice),
                0,
                nftContract.mintFee()
            )
        );
        nftContract.mint(bob, nftMetadataDefault);
        vm.stopPrank();
    }

    function test_SPGNFT_setMintFee() public {
        vm.startPrank(alice);

        nftContract.setMintFee(200 * 10 ** mockToken.decimals());
        assertEq(nftContract.mintFee(), 200 * 10 ** mockToken.decimals());

        nftContract.setMintFee(300 * 10 ** mockToken.decimals());
        assertEq(nftContract.mintFee(), 300 * 10 ** mockToken.decimals());

        vm.stopPrank();
    }

    function test_SPGNFT_setMintFeeToken() public {
        vm.startPrank(alice);

        nftContract.setMintFeeToken(address(1));
        assertEq(nftContract.mintFeeToken(), address(1));

        nftContract.setMintFeeToken(address(mockToken));
        assertEq(nftContract.mintFeeToken(), address(mockToken));

        vm.stopPrank();
    }

    function test_SPGNFT_revert_setMintFee_accessControlUnauthorizedAccount() public {
        vm.startPrank(bob);

        vm.expectRevert(
            abi.encodeWithSelector(IAccessControl.AccessControlUnauthorizedAccount.selector, bob, SPGNFTLib.ADMIN_ROLE)
        );
        nftContract.setMintFee(2);

        vm.stopPrank();
    }

    function test_SPGNFT_withdrawToken() public {
        vm.prank(alice);
        nftContract.setMintFeeRecipient(feeRecipient);

        vm.startPrank(alice);

        mockToken.mint(address(alice), 1000 * 10 ** mockToken.decimals());
        mockToken.approve(address(nftContract), 1000 * 10 ** mockToken.decimals());

        uint256 mintFee = nftContract.mintFee();

<<<<<<< HEAD
        nftContract.mint(feeRecipient);
=======
        nftContract.mint(bob, nftMetadataDefault);
>>>>>>> bae5bee9
        assertEq(mockToken.balanceOf(address(nftContract)), mintFee);

        uint256 balanceBeforeFeeRecipient = mockToken.balanceOf(feeRecipient);

        nftContract.withdrawToken(address(mockToken));
        assertEq(mockToken.balanceOf(address(nftContract)), 0);
        assertEq(mockToken.balanceOf(feeRecipient), balanceBeforeFeeRecipient + mintFee);

        vm.stopPrank();
    }
}<|MERGE_RESOLUTION|>--- conflicted
+++ resolved
@@ -14,13 +14,9 @@
 import { BaseTest } from "./utils/BaseTest.t.sol";
 
 contract SPGNFTTest is BaseTest {
-<<<<<<< HEAD
-    ISPGNFT internal nftContract;
     address internal feeRecipient;
-=======
     string internal nftMetadataEmpty;
     string internal nftMetadataDefault;
->>>>>>> bae5bee9
 
     function setUp() public override {
         super.setUp();
@@ -224,11 +220,8 @@
 
         uint256 mintFee = nftContract.mintFee();
 
-<<<<<<< HEAD
-        nftContract.mint(feeRecipient);
-=======
-        nftContract.mint(bob, nftMetadataDefault);
->>>>>>> bae5bee9
+        nftContract.mint(feeRecipient, nftMetadataDefault);
+
         assertEq(mockToken.balanceOf(address(nftContract)), mintFee);
 
         uint256 balanceBeforeFeeRecipient = mockToken.balanceOf(feeRecipient);
