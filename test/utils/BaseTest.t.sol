// SPDX-License-Identifier: MIT
pragma solidity ^0.8.23;

import { ERC6551Registry } from "erc6551/ERC6551Registry.sol";
import { Test } from "forge-std/Test.sol";
import { Create3Deployer, ICreate3Deployer } from "@create3-deployer/contracts/Create3Deployer.sol";
import { UpgradeableBeacon } from "@openzeppelin/contracts/proxy/beacon/UpgradeableBeacon.sol";
import { AccessManager } from "@openzeppelin/contracts/access/manager/AccessManager.sol";
import { MessageHashUtils } from "@openzeppelin/contracts/utils/cryptography/MessageHashUtils.sol";

import { IPAccountImpl } from "@storyprotocol/core/IPAccountImpl.sol";
import { LicenseToken } from "@storyprotocol/core/LicenseToken.sol";
import { AccessController } from "@storyprotocol/core/access/AccessController.sol";
import { IPAssetRegistry } from "@storyprotocol/core/registries/IPAssetRegistry.sol";
import { LicenseRegistry } from "@storyprotocol/core/registries/LicenseRegistry.sol";
import { ModuleRegistry } from "@storyprotocol/core/registries/ModuleRegistry.sol";
import { PILicenseTemplate } from "@storyprotocol/core/modules/licensing/PILicenseTemplate.sol";
import { LicensingModule } from "@storyprotocol/core/modules/licensing/LicensingModule.sol";
import { DisputeModule } from "@storyprotocol/core/modules/dispute/DisputeModule.sol";
import { RoyaltyModule } from "@storyprotocol/core/modules/royalty/RoyaltyModule.sol";
import { RoyaltyPolicyLAP } from "@storyprotocol/core/modules/royalty/policies/LAP/RoyaltyPolicyLAP.sol";
import { IpRoyaltyVault } from "@storyprotocol/core/modules/royalty/policies/IpRoyaltyVault.sol";
import { CoreMetadataModule } from "@storyprotocol/core/modules/metadata/CoreMetadataModule.sol";
import { CoreMetadataViewModule } from "@storyprotocol/core/modules/metadata/CoreMetadataViewModule.sol";
import { LicenseToken } from "@storyprotocol/core/LicenseToken.sol";
import { GroupNFT } from "@storyprotocol/core/GroupNFT.sol";
import { MetaTx } from "@storyprotocol/core/lib/MetaTx.sol";
import { AccessPermission } from "@storyprotocol/core/lib/AccessPermission.sol";
import { GroupingModule } from "@storyprotocol/core/modules/grouping/GroupingModule.sol";
import { IPGraphACL } from "@storyprotocol/core/access/IPGraphACL.sol";
import { IAccessController } from "@storyprotocol/core/interfaces/access/IAccessController.sol";
import { IIPAccount } from "@storyprotocol/core/interfaces/IIPAccount.sol";
import { ILicensingModule } from "@storyprotocol/core/interfaces/modules/licensing/ILicensingModule.sol";
import { ICoreMetadataModule } from "@storyprotocol/core/interfaces/modules/metadata/ICoreMetadataModule.sol";

import { StoryProtocolGateway } from "../../contracts/StoryProtocolGateway.sol";
import { IStoryProtocolGateway as ISPG } from "../../contracts/interfaces/IStoryProtocolGateway.sol";
import { GroupingWorkflows } from "../../contracts/GroupingWorkflows.sol";
import { SPGNFT } from "../../contracts/SPGNFT.sol";
import { ISPGNFT } from "../../contracts/interfaces/ISPGNFT.sol";
import { TestProxyHelper } from "./TestProxyHelper.t.sol";
import { MockERC20 } from "../mocks/MockERC20.sol";
import { MockIPGraph } from "../mocks/MockIPGraph.sol";
import { MockEvenSplitGroupPool } from "../mocks/MockEvenSplitGroupPool.sol";

/// @title Base Test Contract
contract BaseTest is Test {
    uint256 internal create3SaltSeed;

    // PROXY 1967 IMPLEMENTATION STORAGE SLOTS
    bytes32 internal constant IMPLEMENTATION_SLOT = 0x360894a13ba1a3210667c828492db98dca3e2076cc3735a920a3ca505d382bbc;

    ICreate3Deployer internal create3Deployer;

    AccessManager internal protocolAccessManager;
    AccessController internal accessController;
    ModuleRegistry internal moduleRegistry;
    IPAssetRegistry internal ipAssetRegistry;
    LicenseRegistry internal licenseRegistry;
    LicensingModule internal licensingModule;
    RoyaltyModule internal royaltyModule;
    RoyaltyPolicyLAP internal royaltyPolicyLAP;
    UpgradeableBeacon internal ipRoyaltyVaultBeacon;
    IpRoyaltyVault internal ipRoyaltyVaultImpl;
    CoreMetadataModule internal coreMetadataModule;
    CoreMetadataViewModule internal coreMetadataViewModule;
    PILicenseTemplate internal pilTemplate;
    LicenseToken internal licenseToken;
    GroupingModule internal groupingModule;
    GroupNFT internal groupNFT;
    IPGraphACL internal ipGraphACL;
    MockEvenSplitGroupPool public rewardPool;

    StoryProtocolGateway internal spg;
    SPGNFT internal spgNftImpl;
    UpgradeableBeacon internal spgNftBeacon;
    GroupingWorkflows internal groupingWorkflows;

    MockERC20 internal mockToken;
    MockIPGraph internal ipGraph = MockIPGraph(address(0x1A));

    uint256 internal deployerPk = 0xddd111;
    uint256 internal alicePk = 0xa11ce;
    uint256 internal bobPk = 0xb0b;
    uint256 internal calPk = 0xca1;

    address payable internal deployer = payable(vm.addr(deployerPk));
    address payable internal alice = payable(vm.addr(alicePk));
    address payable internal bob = payable(vm.addr(bobPk));
    address payable internal cal = payable(vm.addr(calPk));

    address internal minter;
    address internal caller;

    ISPGNFT internal nftContract;
    ISPGNFT[] internal nftContracts;

    ISPG.IPMetadata internal ipMetadataEmpty;
    ISPG.IPMetadata internal ipMetadataDefault;

    modifier withCollection() {
        nftContract = SPGNFT(
            spg.createCollection({
                name: "Test Collection",
                symbol: "TEST",
                maxSupply: 100,
                mintFee: 100 * 10 ** mockToken.decimals(),
                mintFeeToken: address(mockToken),
                owner: minter
            })
        );
        _;
    }

    modifier whenCallerHasMinterRole() {
        caller = alice;
        vm.startPrank(caller);
        _;
    }

    modifier withEnoughTokens() {
        require(caller != address(0), "withEnoughTokens: caller not set");
        mockToken.mint(address(caller), 10000 * 10 ** mockToken.decimals());
        mockToken.approve(address(nftContract), 10000 * 10 ** mockToken.decimals());
        mockToken.approve(address(spg), 10000 * 10 ** mockToken.decimals());
        _;
    }

    function setUp() public virtual {
        create3Deployer = new Create3Deployer();
        create3SaltSeed = 1;

        vm.etch(address(0x1A), address(new MockIPGraph()).code);
        vm.startPrank(deployer);
        setUp_test_Core();
        setUp_test_Periphery();
        setUp_test_Misc();
        vm.stopPrank();
    }

    function setUp_test_Core() public {
        address impl = address(0); // Make sure we don't deploy wrong impl

        ERC6551Registry erc6551Registry = new ERC6551Registry();

        protocolAccessManager = AccessManager(
            create3Deployer.deploy(
                _getSalt(type(AccessManager).name),
                abi.encodePacked(type(AccessManager).creationCode, abi.encode(deployer))
            )
        );
        require(
            _getDeployedAddress(type(AccessManager).name) == address(protocolAccessManager),
            "Deploy: Protocol Access Manager Address Mismatch"
        );

        impl = address(new ModuleRegistry());
        moduleRegistry = ModuleRegistry(
            TestProxyHelper.deployUUPSProxy(
                create3Deployer,
                _getSalt(type(ModuleRegistry).name),
                impl,
                abi.encodeCall(ModuleRegistry.initialize, address(protocolAccessManager))
            )
        );
        require(
            _getDeployedAddress(type(ModuleRegistry).name) == address(moduleRegistry),
            "Deploy: Module Registry Address Mismatch"
        );
        require(_loadProxyImpl(address(moduleRegistry)) == impl, "ModuleRegistry Proxy Implementation Mismatch");

        impl = address(0); // Make sure we don't deploy wrong impl
        impl = address(
            new IPAssetRegistry(
                address(erc6551Registry),
                _getDeployedAddress(type(IPAccountImpl).name),
                _getDeployedAddress(type(GroupingModule).name)
            )
        );
        ipAssetRegistry = IPAssetRegistry(
            TestProxyHelper.deployUUPSProxy(
                create3Deployer,
                _getSalt(type(IPAssetRegistry).name),
                impl,
                abi.encodeCall(IPAssetRegistry.initialize, address(protocolAccessManager))
            )
        );
        require(
            _getDeployedAddress(type(IPAssetRegistry).name) == address(ipAssetRegistry),
            "Deploy: IP Asset Registry Address Mismatch"
        );
        require(_loadProxyImpl(address(ipAssetRegistry)) == impl, "IPAssetRegistry Proxy Implementation Mismatch");

        impl = address(0); // Make sure we don't deploy wrong impl
        address ipAccountRegistry = address(ipAssetRegistry);

        impl = address(new AccessController());
        accessController = AccessController(
            TestProxyHelper.deployUUPSProxy(
                create3Deployer,
                _getSalt(type(AccessController).name),
                impl,
                abi.encodeCall(AccessController.initialize, address(protocolAccessManager))
            )
        );
        require(
            _getDeployedAddress(type(AccessController).name) == address(accessController),
            "Deploy: Access Controller Address Mismatch"
        );
        require(_loadProxyImpl(address(accessController)) == impl, "AccessController Proxy Implementation Mismatch");

<<<<<<< HEAD
        impl = address(new LicenseRegistry());
=======
        ipGraphACL = new IPGraphACL(address(protocolAccessManager));
        ipGraphACL.whitelistAddress(_getDeployedAddress(type(RoyaltyPolicyLAP).name));
        ipGraphACL.whitelistAddress(_getDeployedAddress(type(LicenseRegistry).name));

        impl = address(0); // Make sure we don't deploy wrong impl
        impl = address(
            new LicenseRegistry(
                _getDeployedAddress(type(LicensingModule).name),
                _getDeployedAddress(type(DisputeModule).name),
                address(ipGraphACL)
            )
        );
>>>>>>> bae5bee9
        licenseRegistry = LicenseRegistry(
            TestProxyHelper.deployUUPSProxy(
                create3Deployer,
                _getSalt(type(LicenseRegistry).name),
                impl,
                abi.encodeCall(LicenseRegistry.initialize, (address(protocolAccessManager)))
            )
        );
        require(
            _getDeployedAddress(type(LicenseRegistry).name) == address(licenseRegistry),
            "Deploy: License Registry Address Mismatch"
        );
        require(_loadProxyImpl(address(licenseRegistry)) == impl, "LicenseRegistry Proxy Implementation Mismatch");

        bytes memory ipAccountImplCode = abi.encodePacked(
            type(IPAccountImpl).creationCode,
            abi.encode(
                address(accessController),
                address(ipAssetRegistry),
                address(licenseRegistry),
                address(moduleRegistry)
            )
        );
        IPAccountImpl ipAccountImpl = IPAccountImpl(
            payable(create3Deployer.deploy(_getSalt(type(IPAccountImpl).name), ipAccountImplCode))
        );
        require(
            _getDeployedAddress(type(IPAccountImpl).name) == address(ipAccountImpl),
            "Deploy: IP Account Impl Address Mismatch"
        );

        impl = address(0); // Make sure we don't deploy wrong impl
        impl = address(
            new DisputeModule(address(accessController), address(ipAssetRegistry), address(licenseRegistry))
        );
        DisputeModule disputeModule = DisputeModule(
            TestProxyHelper.deployUUPSProxy(
                create3Deployer,
                _getSalt(type(DisputeModule).name),
                impl,
                abi.encodeCall(DisputeModule.initialize, address(protocolAccessManager))
            )
        );
        require(
            _getDeployedAddress(type(DisputeModule).name) == address(disputeModule),
            "Deploy: Dispute Module Address Mismatch"
        );
        require(_loadProxyImpl(address(disputeModule)) == impl, "DisputeModule Proxy Implementation Mismatch");

        impl = address(0); // Make sure we don't deploy wrong impl
        impl = address(
            new RoyaltyModule(
                address(disputeModule),
                address(licenseRegistry),
                address(ipAssetRegistry)
            )
        );
        royaltyModule = RoyaltyModule(
            TestProxyHelper.deployUUPSProxy(
                create3Deployer,
                _getSalt(type(RoyaltyModule).name),
                impl,
                abi.encodeCall(RoyaltyModule.initialize, (address(protocolAccessManager), 1024, 1024, 10))
            )
        );
        require(
            _getDeployedAddress(type(RoyaltyModule).name) == address(royaltyModule),
            "Deploy: Royalty Module Address Mismatch"
        );
        require(_loadProxyImpl(address(royaltyModule)) == impl, "RoyaltyModule Proxy Implementation Mismatch");

        impl = address(0); // Make sure we don't deploy wrong impl
        impl = address(
            new LicensingModule(
                address(accessController),
                address(ipAccountRegistry),
                address(royaltyModule),
                address(licenseRegistry),
                address(disputeModule),
                _getDeployedAddress(type(LicenseToken).name)
            )
        );
        licensingModule = LicensingModule(
            TestProxyHelper.deployUUPSProxy(
                create3Deployer,
                _getSalt(type(LicensingModule).name),
                impl,
                abi.encodeCall(LicensingModule.initialize, address(protocolAccessManager))
            )
        );
        require(
            _getDeployedAddress(type(LicensingModule).name) == address(licensingModule),
            "Deploy: Licensing Module Address Mismatch"
        );
        require(_loadProxyImpl(address(licensingModule)) == impl, "LicensingModule Proxy Implementation Mismatch");

<<<<<<< HEAD
        impl = address(new LicenseToken());
=======
        impl = address(0); // Make sure we don't deploy wrong impl
        impl = address(new RoyaltyPolicyLAP(address(royaltyModule), address(licensingModule), address(ipGraphACL)));
        royaltyPolicyLAP = RoyaltyPolicyLAP(
            TestProxyHelper.deployUUPSProxy(
                create3Deployer,
                _getSalt(type(RoyaltyPolicyLAP).name),
                impl,
                abi.encodeCall(RoyaltyPolicyLAP.initialize, address(protocolAccessManager))
            )
        );
        require(
            _getDeployedAddress(type(RoyaltyPolicyLAP).name) == address(royaltyPolicyLAP),
            "Deploy: Royalty Policy LAP Address Mismatch"
        );
        require(_loadProxyImpl(address(royaltyPolicyLAP)) == impl, "RoyaltyPolicyLAP Proxy Implementation Mismatch");

        ipRoyaltyVaultImpl = IpRoyaltyVault(
            create3Deployer.deploy(
                _getSalt(type(IpRoyaltyVault).name),
                abi.encodePacked(
                    type(IpRoyaltyVault).creationCode,
                    abi.encode(address(disputeModule), address(royaltyModule))
                )
            )
        );

        ipRoyaltyVaultBeacon = UpgradeableBeacon(
            create3Deployer.deploy(
                _getSalt("ipRoyaltyVaultBeacon"),
                abi.encodePacked(
                    type(UpgradeableBeacon).creationCode,
                    abi.encode(address(ipRoyaltyVaultImpl), deployer)
                )
            )
        );

        impl = address(0); // Make sure we don't deploy wrong impl
        impl = address(new LicenseToken(address(licensingModule), address(disputeModule)));
>>>>>>> bae5bee9
        licenseToken = LicenseToken(
            TestProxyHelper.deployUUPSProxy(
                create3Deployer,
                _getSalt(type(LicenseToken).name),
                impl,
                abi.encodeCall(
                    LicenseToken.initialize,
                    (
                        address(protocolAccessManager),
                        "https://github.com/storyprotocol/protocol-core/blob/main/assets/license-image.gif"
                    )
                )
            )
        );
        require(
            _getDeployedAddress(type(LicenseToken).name) == address(licenseToken),
            "Deploy: License Token Address Mismatch"
        );
        require(_loadProxyImpl(address(licenseToken)) == impl, "LicenseToken Proxy Implementation Mismatch");

        impl = address(0); // Make sure we don't deploy wrong impl
        impl = address(
            new PILicenseTemplate(
                address(accessController),
                address(ipAccountRegistry),
                address(licenseRegistry),
                address(royaltyModule)
            )
        );
        pilTemplate = PILicenseTemplate(
            TestProxyHelper.deployUUPSProxy(
                create3Deployer,
                _getSalt(type(PILicenseTemplate).name),
                impl,
                abi.encodeCall(
                    PILicenseTemplate.initialize,
                    (
                        address(protocolAccessManager),
                        "pil",
                        "https://github.com/storyprotocol/protocol-core/blob/main/PIL_Beta_Final_2024_02.pdf"
                    )
                )
            )
        );
        require(
            _getDeployedAddress(type(PILicenseTemplate).name) == address(pilTemplate),
            "Deploy: PI License Template Address Mismatch"
        );
        require(_loadProxyImpl(address(pilTemplate)) == impl, "PILicenseTemplate Proxy Implementation Mismatch");

        coreMetadataModule = CoreMetadataModule(
            create3Deployer.deploy(
                _getSalt(type(CoreMetadataModule).name),
                abi.encodePacked(
                    type(CoreMetadataModule).creationCode,
                    abi.encode(address(accessController), address(ipAssetRegistry))
                )
            )
        );

        coreMetadataViewModule = CoreMetadataViewModule(
            create3Deployer.deploy(
                _getSalt(type(CoreMetadataViewModule).name),
                abi.encodePacked(
                    type(CoreMetadataViewModule).creationCode,
                    abi.encode(address(ipAssetRegistry), address(moduleRegistry))
                )
            )
        );

        impl = address(0); // Make sure we don't deploy wrong impl
        impl = address(new GroupNFT(_getDeployedAddress(type(GroupingModule).name)));
        groupNFT = GroupNFT(
            TestProxyHelper.deployUUPSProxy(
                create3Deployer,
                _getSalt(type(GroupNFT).name),
                impl,
                abi.encodeCall(
                    GroupNFT.initialize,
                    (
                        address(protocolAccessManager),
                        "https://github.com/storyprotocol/protocol-core/blob/main/assets/license-image.gif"
                    )
                )
            )
        );
        require(_getDeployedAddress(type(GroupNFT).name) == address(groupNFT), "Deploy: Group NFT Address Mismatch");
        require(_loadProxyImpl(address(groupNFT)) == impl, "GroupNFT Proxy Implementation Mismatch");

        impl = address(0); // Make sure we don't deploy wrong impl
        impl = address(
            new GroupingModule(
                address(accessController),
                address(ipAssetRegistry),
                address(licenseRegistry),
                address(licenseToken),
                address(groupNFT)
            )
        );
        groupingModule = GroupingModule(
            TestProxyHelper.deployUUPSProxy(
                create3Deployer,
                _getSalt(type(GroupingModule).name),
                impl,
                abi.encodeCall(GroupingModule.initialize, address(protocolAccessManager))
            )
        );
        require(
            _getDeployedAddress(type(GroupingModule).name) == address(groupingModule),
            "Deploy: Grouping Module Address Mismatch"
        );
        require(_loadProxyImpl(address(groupingModule)) == impl, "GroupingModule Proxy Implementation Mismatch");

        moduleRegistry.registerModule("DISPUTE_MODULE", address(disputeModule));
        moduleRegistry.registerModule("LICENSING_MODULE", address(licensingModule));
        moduleRegistry.registerModule("ROYALTY_MODULE", address(royaltyModule));
        moduleRegistry.registerModule("CORE_METADATA_MODULE", address(coreMetadataModule));
        moduleRegistry.registerModule("CORE_METADATA_VIEW_MODULE", address(coreMetadataViewModule));
        moduleRegistry.registerModule("GROUPING_MODULE", address(groupingModule));

        accessController.setAddresses(address(ipAssetRegistry), address(moduleRegistry));
        licenseRegistry.setDisputeModule(address(disputeModule));
        licenseRegistry.setLicensingModule(address(licensingModule));
        licenseToken.setLicensingModule(address(licensingModule));
        licenseToken.setDisputeModule(address(disputeModule));
        royaltyModule.setLicensingModule(address(licensingModule));

        coreMetadataViewModule.updateCoreMetadataModule();
        licenseRegistry.registerLicenseTemplate(address(pilTemplate));

        royaltyModule.whitelistRoyaltyPolicy(address(royaltyPolicyLAP), true);
        royaltyModule.setIpRoyaltyVaultBeacon(address(ipRoyaltyVaultBeacon));
        ipRoyaltyVaultBeacon.transferOwnership(address(royaltyPolicyLAP));
    }

    function setUp_test_Periphery() public {
        address impl = address(
            new StoryProtocolGateway(
                address(accessController),
                address(ipAssetRegistry),
                address(licensingModule),
                address(licenseRegistry),
                address(royaltyModule),
                address(coreMetadataModule),
                address(pilTemplate),
                address(licenseToken)
            )
        );
        spg = StoryProtocolGateway(
            TestProxyHelper.deployUUPSProxy(
                create3Deployer,
                _getSalt(type(StoryProtocolGateway).name),
                impl,
                abi.encodeCall(StoryProtocolGateway.initialize, address(protocolAccessManager))
            )
        );

        impl = address(0); // Make sure we don't deploy wrong impl
        impl = address(
            new GroupingWorkflows(
                address(accessController),
                address(coreMetadataModule),
                address(groupingModule),
                address(groupNFT),
                address(ipAssetRegistry),
                address(licensingModule),
                address(licenseRegistry),
                address(pilTemplate)
            )
        );

        groupingWorkflows = GroupingWorkflows(
            TestProxyHelper.deployUUPSProxy(
                create3Deployer,
                _getSalt(type(GroupingWorkflows).name),
                impl,
                abi.encodeCall(GroupingWorkflows.initialize, address(protocolAccessManager))
            )
        );

        spgNftImpl = SPGNFT(
            create3Deployer.deploy(
                _getSalt(type(SPGNFT).name),
                abi.encodePacked(type(SPGNFT).creationCode, abi.encode(address(spg), address(groupingWorkflows)))
            )
        );

        spgNftBeacon = UpgradeableBeacon(
            create3Deployer.deploy(
                _getSalt(type(UpgradeableBeacon).name),
                abi.encodePacked(type(UpgradeableBeacon).creationCode, abi.encode(address(spgNftImpl), deployer))
            )
        );

        spg.setNftContractBeacon(address(spgNftBeacon));
        groupingWorkflows.setNftContractBeacon(address(spgNftBeacon));

        // bytes4[] memory selectors = new bytes4[](1);
        // selectors[0] = UUPSUpgradeable.upgradeToAndCall.selector;
        // protocolAccessManager.setTargetFunctionRole(address(spg), selectors, ProtocolAdmin.UPGRADER_ROLE);
        // protocolAccessManager.setTargetFunctionRole(address(spgNftBeacon), selectors, ProtocolAdmin.UPGRADER_ROLE);
    }

    function setUp_test_Misc() public {
        mockToken = new MockERC20();
        rewardPool = new MockEvenSplitGroupPool();

        royaltyModule.whitelistRoyaltyToken(address(mockToken), true);
        licenseRegistry.setDefaultLicenseTerms(address(pilTemplate), 0);
        groupingModule.whitelistGroupRewardPool(address(rewardPool));

        vm.label(alice, "Alice");
        vm.label(bob, "Bob");
        vm.label(cal, "Cal");

        vm.deal(alice, 1000 ether);
        vm.deal(bob, 1000 ether);
        vm.deal(cal, 1000 ether);

        ipMetadataEmpty = ISPG.IPMetadata({
            ipMetadataURI: "",
            ipMetadataHash: "",
            nftMetadataURI: "",
            nftMetadataHash: ""
        });

        ipMetadataDefault = ISPG.IPMetadata({
            ipMetadataURI: "test-ip-uri",
            ipMetadataHash: "test-ip-hash",
            nftMetadataURI: "test-nft-uri",
            nftMetadataHash: "test-nft-hash"
        });
    }

    /// @dev Get the permission list for setting metadata and attaching license terms for the IP.
    /// @param ipId The ID of the IP that the permissions are for.
    /// @param to The address of the periphery contract to receive the permission.
    /// @return permissionList The list of permissions for setting metadata and attaching license terms.
    function _getMetadataAndAttachTermsPermissionList(
        address ipId,
        address to
    ) internal view returns (AccessPermission.Permission[] memory permissionList) {
        address[] memory modules = new address[](2);
        bytes4[] memory selectors = new bytes4[](2);
        permissionList = new AccessPermission.Permission[](modules.length);

        modules[0] = address(coreMetadataModule);
        modules[1] = address(licensingModule);
        selectors[0] = ICoreMetadataModule.setAll.selector;
        selectors[1] = ILicensingModule.attachLicenseTerms.selector;

        for (uint256 i = 0; i < 2; i++) {
            permissionList[i] = AccessPermission.Permission({
                ipAccount: ipId,
                signer: to,
                to: modules[i],
                func: selectors[i],
                permission: AccessPermission.ALLOW
            });
        }
    }

    /// @dev Get the signature for setting batch permission for the IP by the SPG.
    /// @param ipId The ID of the IP to set the permissions for.
    /// @param permissionList A list of permissions to set.
    /// @param deadline The deadline for the signature.
    /// @param state IPAccount's internal state
    /// @param signerPk The private key of the signer.
    /// @return signature The signature for setting the batch permission.
    /// @return expectedState The expected IPAccount's state after setting batch permission.
    /// @return data The call data for executing the setBatchPermissions function.
    function _getSetBatchPermissionSigForPeriphery(
        address ipId,
        AccessPermission.Permission[] memory permissionList,
        uint256 deadline,
        bytes32 state,
        uint256 signerPk
    ) internal view returns (bytes memory signature, bytes32 expectedState, bytes memory data) {
        expectedState = keccak256(
            abi.encode(
                state, // ipAccount.state()
                abi.encodeWithSelector(
                    IIPAccount.execute.selector,
                    address(accessController),
                    0, // amount of ether to send
                    abi.encodeWithSelector(IAccessController.setBatchPermissions.selector, permissionList)
                )
            )
        );

        data = abi.encodeWithSelector(IAccessController.setBatchPermissions.selector, permissionList);

        bytes32 digest = MessageHashUtils.toTypedDataHash(
            MetaTx.calculateDomainSeparator(ipId),
            MetaTx.getExecuteStructHash(
                MetaTx.Execute({
                    to: address(accessController),
                    value: 0,
                    data: data,
                    nonce: expectedState,
                    deadline: deadline
                })
            )
        );

        (uint8 v, bytes32 r, bytes32 s) = vm.sign(signerPk, digest);
        signature = abi.encodePacked(r, s, v);
    }

    /// @dev Get the signature for setting permission for the IP by the SPG.
    /// @param ipId The ID of the IP.
    /// @param to The address of the periphery contract to receive the permission.
    /// @param module The address of the module to set the permission for.
    /// @param selector The selector of the function to be permitted for execution.
    /// @param deadline The deadline for the signature.
    /// @param state IPAccount's internal nonce
    /// @param signerPk The private key of the signer.
    /// @return signature The signature for setting the permission.
    /// @return expectedState The expected IPAccount's state after setting the permission.
    /// @return data The call data for executing the setPermission function.
    function _getSetPermissionSigForPeriphery(
        address ipId,
        address to,
        address module,
        bytes4 selector,
        uint256 deadline,
        bytes32 state,
        uint256 signerPk
    ) internal view returns (bytes memory signature, bytes32 expectedState, bytes memory data) {
        expectedState = keccak256(
            abi.encode(
                state, // ipAccount.state()
                abi.encodeWithSelector(
                    IIPAccount.execute.selector,
                    address(accessController),
                    0, // amount of ether to send
                    abi.encodeWithSelector(
                        IAccessController.setPermission.selector,
                        ipId,
                        to,
                        address(module),
                        selector,
                        AccessPermission.ALLOW
                    )
                )
            )
        );

        data = abi.encodeWithSelector(
            IAccessController.setPermission.selector,
            ipId,
            to,
            address(module),
            selector,
            AccessPermission.ALLOW
        );

        bytes32 digest = MessageHashUtils.toTypedDataHash(
            MetaTx.calculateDomainSeparator(ipId),
            MetaTx.getExecuteStructHash(
                MetaTx.Execute({
                    to: address(accessController),
                    value: 0,
                    data: data,
                    nonce: expectedState,
                    deadline: deadline
                })
            )
        );

        (uint8 v, bytes32 r, bytes32 s) = vm.sign(signerPk, digest);
        signature = abi.encodePacked(r, s, v);
    }

    /// @dev Assert metadata for the SPGNFT.
    function assertSPGNFTMetadata(uint256 tokenId, string memory expectedMetadata) internal {
        assertEq(nftContract.tokenURI(tokenId), expectedMetadata);
    }

    /// @dev Assert metadata for the IP.
    function assertMetadata(address ipId, ISPG.IPMetadata memory expectedMetadata) internal {
        assertEq(coreMetadataViewModule.getMetadataURI(ipId), expectedMetadata.ipMetadataURI);
        assertEq(coreMetadataViewModule.getMetadataHash(ipId), expectedMetadata.ipMetadataHash);
        assertEq(coreMetadataViewModule.getNftMetadataHash(ipId), expectedMetadata.nftMetadataHash);
    }

    /// @dev get the salt for the contract deployment with CREATE3
    function _getSalt(string memory name) private view returns (bytes32 salt) {
        salt = keccak256(abi.encode(name, create3SaltSeed));
    }

    /// @dev Get the deterministic deployed address of a contract with CREATE3
    function _getDeployedAddress(string memory name) private view returns (address) {
        return create3Deployer.getDeployed(_getSalt(name));
    }

    /// @dev Load the implementation address from the proxy contract
    function _loadProxyImpl(address proxy) private view returns (address) {
        return address(uint160(uint256(vm.load(proxy, IMPLEMENTATION_SLOT))));
    }
}<|MERGE_RESOLUTION|>--- conflicted
+++ resolved
@@ -91,6 +91,7 @@
 
     address internal minter;
     address internal caller;
+    address internal feeRecipient;
 
     ISPGNFT internal nftContract;
     ISPGNFT[] internal nftContracts;
@@ -106,7 +107,10 @@
                 maxSupply: 100,
                 mintFee: 100 * 10 ** mockToken.decimals(),
                 mintFeeToken: address(mockToken),
-                owner: minter
+                mintFeeRecipient: feeRecipient,
+                owner: minter,
+                mintOpen: true,
+                isPublicMinting: false
             })
         );
         _;
@@ -209,9 +213,6 @@
         );
         require(_loadProxyImpl(address(accessController)) == impl, "AccessController Proxy Implementation Mismatch");
 
-<<<<<<< HEAD
-        impl = address(new LicenseRegistry());
-=======
         ipGraphACL = new IPGraphACL(address(protocolAccessManager));
         ipGraphACL.whitelistAddress(_getDeployedAddress(type(RoyaltyPolicyLAP).name));
         ipGraphACL.whitelistAddress(_getDeployedAddress(type(LicenseRegistry).name));
@@ -224,7 +225,7 @@
                 address(ipGraphACL)
             )
         );
->>>>>>> bae5bee9
+
         licenseRegistry = LicenseRegistry(
             TestProxyHelper.deployUUPSProxy(
                 create3Deployer,
@@ -321,9 +322,6 @@
         );
         require(_loadProxyImpl(address(licensingModule)) == impl, "LicensingModule Proxy Implementation Mismatch");
 
-<<<<<<< HEAD
-        impl = address(new LicenseToken());
-=======
         impl = address(0); // Make sure we don't deploy wrong impl
         impl = address(new RoyaltyPolicyLAP(address(royaltyModule), address(licensingModule), address(ipGraphACL)));
         royaltyPolicyLAP = RoyaltyPolicyLAP(
@@ -362,7 +360,6 @@
 
         impl = address(0); // Make sure we don't deploy wrong impl
         impl = address(new LicenseToken(address(licensingModule), address(disputeModule)));
->>>>>>> bae5bee9
         licenseToken = LicenseToken(
             TestProxyHelper.deployUUPSProxy(
                 create3Deployer,
